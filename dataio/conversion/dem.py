# -*- coding: utf-8 -*-
"""

General class for parsing different DEMs
Created on Mon Sep 10 14:43:26 2012

@author: mrayson
"""

import numpy as np
from netCDF4 import Dataset
from scipy import spatial, interpolate
import matplotlib.pyplot as plt
import time
import shutil
import gdal
from gdalconst import * 

from scipy.ndimage import gaussian_filter, generic_filter

from soda.utils.interpXYZ import tile_vector, nn
from soda.utils.myproj import MyProj

import matplotlib.pyplot as plt
from matplotlib.colors import LightSource
import pdb

######
def weight_inverse_dist(dist, maxdist):
    # Compute the actual weight
    w = dist/maxdist
    #w = (dist-self.maxdist)/self.maxdist # Linear
    w[dist>maxdist]=1.0
    return w

def weight_tanh_dist(dist,maxdist):
    return 0.5+0.5*np.tanh( (dist-0.5*maxdist) / (0.17*maxdist) )

def despike(values):
    centre = int(values.size / 2)
    avg = np.mean([values[:centre], values[centre+1:]])
    std = np.std([values[:centre], values[centre+1:]])
    if (avg + 2 * std < values[centre]) | (avg - 2*std > values[centre]):
        #return np.nan
        return avg
    else:
        return values[centre]



########
# Main class

class DEM(object):
    """
        General DEM class
    """    
    
    W = 1.0 # Weight
    maxdist = 250.0

    convert2utm=False
    utmzone=None
    isnorth=True
    projstr=None

    meshgrid=True
 
    def __init__(self,infile,**kwargs):
        self.infile=infile
        self.__dict__.update(kwargs)
        if self.infile[-3:]=='.nc':
            xgrd,ygrd,self.Z = self.loadnc()
        elif self.infile[-3:] in ['dem','asc']:
            xgrd,ygrd,self.Z = self.readraster()

        # Define a projection:
        if self.utmzone is not None or self.projstr is not None:
            self.P = MyProj(self.projstr, utmzone=self.utmzone, isnorth=self.isnorth)
        else:
            self.P = None

        self.update_grid(xgrd, ygrd)

        if self.convert2utm:
            self.to_xy(self.P)

    def update_grid(self, xgrd, ygrd):
        # Generate the grid
        self.x0 = xgrd.min()
        self.y0 = ygrd.min()
        self.x1 = xgrd.max()
        self.y1 = ygrd.max()
        self.dx= xgrd[1]-xgrd[0]
        self.dy= ygrd[1]-ygrd[0]
#        

        self.nx = len(xgrd)
        self.ny = len(ygrd)
        self.npts = self.nx*self.ny
#        
        if self.meshgrid:
            self.X,self.Y = np.meshgrid(xgrd,ygrd)

        self.x, self.y = xgrd, ygrd

        #if self.convert2utm:                     
        #    print 'Transforming the DEM coordinates...'
        #    # Define a projection
        #    self.X, self.Y = self.P(self.X, self.Y)
        #    self.x = self.X[0,:]
        #    self.y = self.Y[:,0]
        
    def to_xy(self, P):
        """
        Projects the coordinates using the projection object P
        """
        X, Y = P.to_xy(self.X, self.Y)
        x = X[0,:]
        y = Y[:,0]

        xgrd, ygrd = np.meshgrid(x, y)
        longrd,latgrd = P.to_ll(xgrd, ygrd)

        # Need to interpolate the depths onto this new grid
        self.Z = self.interp(longrd, latgrd, method='linear')

        #xyin = np.array([X.ravel(), Y.ravel()]).T
        #    
        #ny,nx = xgrd.shape
        #xyout = np.array([xgrd.ravel(), ygrd.ravel()]).T

        #F = nn(xyin, xyout)

        #Z = F(self.Z.ravel())
        #self.Z = Z.reshape((ny,nx))

        self.update_grid(x, y)
 
    def to_ll(self):
        """
        Projects the coordinates using the projection object P
        """
        X, Y = self.P.to_ll(self.X, self.Y)
        x = X[0,:]
        y = Y[:,0]
        self.meshgrid=False
        self.update_grid(x,y)
        self.X = X
        self.Y = Y
        
    def loadnc(self):
        """ Load the DEM data from a netcdf file"""        
        nc = Dataset(self.infile, 'r')

        xopts = ['x','X','lon','longitude']
        yopts = ['y','Y','lat','latitude']
        zopts = ['z','Z','depth','topo','elevation']

        for xx in xopts:
            if xx in list(nc.variables.keys()):
                xvar = xx

        for yy in yopts:
            if yy in list(nc.variables.keys()):
                yvar = yy

        for zz in zopts:
            if zz in list(nc.variables.keys()):
                zvar = zz

        X = nc.variables[xvar][:]
        Y = nc.variables[yvar][:]
        Z = nc.variables[zvar][:]


        #print nc.variables.keys()
        #try:
        #    X = nc.variables['X'][:]
        #    Y = nc.variables['Y'][:]
        #    Z = nc.variables['topo'][:]
        #except:
        #    try:
        #        X = nc.variables['x'][:]
        #        Y = nc.variables['x'][:]
        #        Z = nc.variables['z'][:]
        #    except:
        #        X = nc.variables['lon'][:]
        #        Y = nc.variables['lat'][:]
        #        Z = nc.variables['topo'][:]
                
                
        nc.close()
        return X,Y,Z
        
    def interp(self, x, y, method='linear'):
        """
        Interpolate DEM data onto scattered data points using
        scipy.interpolate.RectBivariateSpline
        """
        #if not self.__dict__.has_key('_Finterp'):
        if method == 'spline':
            self._Finterp = interpolate.RectBivariateSpline(self.y, self.x, self.Z,
                    bounds_error=False,fill_value=0)
        elif method == 'linear':
            self._Finterp = interpolate.RegularGridInterpolator((self.y, self.x), self.Z,
                    bounds_error=False,fill_value=0)

        if method == 'spline':
            return self._Finterp(y, x, grid=False)
        elif method == 'linear':
            return self._Finterp((y, x))

    def despike(self, size=5):
        """
        Removes spikes with an area-averaged mean
        """
        self.Z = generic_filter(self.Z, despike, size=size)

    def regrid(self, x, y, meshgrid=False):
        """
        Regrid the data onto a different constant grid

        Uses interp1d (linear)
        """

        ## Interp1d - only works on 1d grids
        if meshgrid:
            kind='linear'
            Fy = interpolate.interp1d(self.y, self.Z, axis=0, \
                    bounds_error=False, fill_value=np.nan, kind=kind)
            Zytmp = Fy(y)

            Fx = interpolate.interp1d(self.x, Zytmp, axis=1,\
                    bounds_error=False, fill_value=np.nan, kind=kind)
            self.Z =  Fx(x)

            ## Inter2d - Usually crashes due to memory
            #F = interpolate.interp2d(self.X, self.Y, self.Z)
            #self.Z = F(x, y)

            self.update_grid(x, y)
            self.X,self.Y = x,y
        else: # 2D structured grid

            ## Use nearest neighbour
            self.X,self.Y = np.meshgrid(x,y)
            xyin = np.array([self.X.ravel(), self.Y.ravel()]).T
            
            ny,nx = x.shape
            xyout = np.array([x.ravel(), y.ravel()]).T

            F = nn(xyin, xyout)

            Z = F(self.Z.ravel())
            self.Z = Z.reshape((ny,nx))

            ##
            self.update_grid(x[0,:], y[:,0])
            self.X,self.Y = x,y

    def clip(self, x0, x1, y0 , y1):
        """
        Clips the domain
        """
        #
        xidx = np.argwhere( (self.x > x0) & (self.x < x1))
        i1 = xidx[0][0]
        i2 = xidx[-1][0]

        yidx = np.argwhere( (self.y > y0) & (self.y < y1))
        j1 = yidx[0][0]
        j2 = yidx[-1][0]

        self.Z = self.Z[j1:j2,i1:i2]
        self.update_grid(self.x[i1:i2], self.y[j1:j2])

    def readraster(self):
        """ Loads the data from a DEM raster file"""
        # register all of the drivers
        gdal.AllRegister()
        # open the image
        ds = gdal.Open(self.infile, GA_ReadOnly)
        
        # Read the x and y coordinates
        cols = ds.RasterXSize
        rows = ds.RasterYSize
        bands = ds.RasterCount
        
        geotransform = ds.GetGeoTransform()
        originX = geotransform[0]
        originY = geotransform[3]
        pixelWidth = geotransform[1]
        pixelHeight = geotransform[5]
        
        x = originX + np.linspace(0,cols-1,cols)*pixelWidth
        y = originY + np.linspace(0,rows-1,rows)*pixelHeight
        
        # Read the actual data
        data = ds.ReadAsArray(0,0,cols,rows)
        
        # Remove missing points
        data[data==-32767]=np.nan
        
        return x, y, data
    
        
    def ravel(self):
        """ Returns the grid coordinates as a vector"""
        return np.concatenate( (np.reshape(np.ravel(self.X),(self.npts,1)),\
            np.reshape(np.ravel(self.Y),(self.npts,1))),axis=1)
            
    def nanxy(self):
        """
            Returns the x,y locations of the nan points
        """
        ind = np.isnan(self.Z)
        nc = np.sum(ind)
        xy = np.zeros((nc,2)) 
        xy[:,0] = self.X[ind]
        xy[:,1] = self.Y[ind]
        #n = -1
        #for jj in range(0,self.ny):  
        #    for ii in range(0,self.nx):  
        #        if ind[jj,ii]:
        #            n+=1
        #            xy[n,0]=self.X[jj,ii]
        #            xy[n,1]=self.Y[jj,ii]
        
        return xy
        
#        ind = np.isnan(np.ravel(self.Z))
#        nc = np.sum(ind)
#        
#        x=np.ravel(self.X)
#        y=np.ravel(self.Y)
#        
#        return np.concatenate((np.reshape(x[ind],(nc,1)),np.reshape(y[ind],(nc,1))),axis=1)

        
    def nonnanxy(self):
        """
            Returns the x,y locations of the non-nan points
        """
        ind = np.isnan(self.Z)
        ind = ind==False
        nc = np.sum(ind)
        xy = np.zeros((nc,2)) 
        xy[:,0] = self.X[ind]
        xy[:,1] = self.Y[ind]
        
        #n = -1
        #for jj in range(0,self.ny):  
        #    for ii in range(0,self.nx):  
        #        if ind[jj,ii]:
        #            n+=1
        #            xy[n,0]=self.X[jj,ii]
        #            xy[n,1]=self.Y[jj,ii]
        
        return xy
        
#        ind = np.isnan(np.ravel(self.Z))
#        ind = ind==False
#        nc = np.sum(ind)
#        print nc
#        x=np.ravel(self.X)
#        y=np.ravel(self.Y)
#        
#        return np.concatenate((np.reshape(x[ind],(nc,1)),np.reshape(y[ind],(nc,1))),axis=1)

    def returnij(self,x,y):
        """def contourf(self,Z,vv=range(-10,0),**kwargs):
        fig= plt.figure(figsize=(9,8))
        plt.contourf(self.X,self.Y,Z,vv,**kwargs)
        plt.colorbar()
        plt.axis('equal')
        return fig
        Returns the grid cell indices that points x,y reside inside of.
        
        """
        I = np.ceil( (x-self.x0)/self.dx)
        J =np.ceil( (y-self.y0)/self.dy)
        
        J = np.array(J,dtype=int)
        I = np.array(I,dtype=int)
        
        # blank out bad cells
        J[J<0]=-1
        J[J>self.ny-1]=-1
        I[I<0]=-1
        I[I>self.nx-1]=-1
        
        return J,I
        
    def calc_weight_convolve(self):
        """

        """
        weight = self.W*np.ones((self.ny,self.nx))
        weight[np.isnan(self.Z)] = 0.


        sigma = self.maxdist/self.dx
        weightf = gaussian_filter(weight, sigma)
        weightf[np.isnan(self.Z)] = 0.


        #plt.imshow(weightf[::4,::4])
        #plt.show()
        return weightf

    def calc_weight(self, weightfunc=weight_tanh_dist, xynan=None):
        
        """ Calculate the weight at each point """
        MAXPOINTS=20e6
        weight = np.zeros((self.ny,self.nx))
        
        # Calculate the distance from each point to a nan point
        xy = self.nonnanxy()

        if xynan is None:
            xynan = self.nanxy()
        
        # If there are no nan's return W
        if xynan.shape[0] == 0:
            weight[:] = self.W
            return weight

        # Compute the spatial tree
        print('Building KD-tree...')
        kd = spatial.cKDTree(xynan)
        
        nxy = len(xy)
        
        if nxy <= MAXPOINTS:
            # Perform query on all of the points in the grid
            dist,ind=kd.query(xy, distance_upper_bound=1.1*self.maxdist, n_jobs=-1)
            
            w = weightfunc(dist, self.maxdist)
            w=self.W*w
            
            # Map onto the grid
            J,I=self.returnij(xy[:,0],xy[:,1])
            weight[J,I]=w
        else:
            print('Dataset too large - calculating weights for chunks...')
            nchunks = np.ceil(len(xy)/MAXPOINTS)
            pt1,pt2=tile_vector(len(xy),int(nchunks))
            for p1,p2 in zip(pt1,pt2):
                print('Calculating points %d to %d of %d...'%(p1,p2,nxy))
                dist,ind=kd.query(xy[p1:p2,:])
                w = weightfunc(dist, self.maxdist)
                w=self.W*w
                
                # Map onto the grid
                J,I=self.returnij(xy[p1:p2,0],xy[p1:p2,1])
                weight[J,I]=w
        
        return weight   
        
    def contourf(self,vv=list(range(-10,0)),**kwargs):
        #fig= plt.figure(figsize=(9,8))
        plt.contourf(self.X,self.Y,self.Z,vv,**kwargs)
        plt.colorbar()
        plt.hold(True)
        plt.contour(self.X,self.Y,self.Z,[0.0,0.0],colors='k',linewidths=0.02)
        plt.axis('equal')
        
    def contour(self,vv=list(range(-10,0)),**kwargs):
        #fig= plt.figure(figsize=(9,8))
        C = plt.contour(self.X,self.Y,self.Z,vv,colors='k',linestyles='-')
        plt.axis('equal')
        return C
        
    def plot(self, shading=True, ve=1, cmap=plt.cm.gist_earth, vmin=-5000, vmax=0, **kwargs):

        # Illuminate the scene from the northwest
        Zplot = 1*self.Z

        if self.y[0] < self.y[-1]:
            Zplot = Zplot[::-1,:]

        if shading:
            Zplot[np.isnan(Zplot)]=0.
            ls = LightSource(azdeg=315, altdeg=25)
            rgb = ls.shade(Zplot, cmap=cmap, vert_exag=ve, blend_mode='overlay',\
                    vmin=vmin, vmax=vmax)
            #h= plt.figure(figsize=(9,8))
            #h.imshow(np.flipud(self.Z),extent=[bbox[0],bbox[1],bbox[3],bbox[2]])
            h = plt.imshow(rgb, extent=[self.x0,self.x1,self.y0,self.y1],**kwargs)

        else:
            h = plt.imshow(Zplot, extent=[self.x0,self.x1,self.y0,self.y1],\
                vmin=vmin, vmax=vmax, cmap=cmap, **kwargs)
        plt.colorbar(h)
        
    def savenc(self,outfile='DEM.nc'):
        """ Saves the DEM to a netcdf file"""
        
        # Create the global attributes
        
        globalatts = {'title':'DEM model',\
        'history':'Created on '+time.ctime(),\
        'Input dataset':self.infile}
        
        
        nc = Dataset(outfile, 'w', format='NETCDF4')
        # Write the global attributes
        for gg in list(globalatts.keys()):
            nc.setncattr(gg,globalatts[gg])
            
        # Create the dimensions
        dimnamex = 'nx'
        dimlength = self.nx
        nc.createDimension(dimnamex,dimlength)
        dimnamey = 'ny'
        dimlength = self.ny
        nc.createDimension(dimnamey,dimlength)
        
        # Create the lat lon variables
        tmpvarx=nc.createVariable('X','f8',(dimnamex,))
        tmpvary=nc.createVariable('Y','f8',(dimnamey,))
        #tmpvarx[:] = self.X[0,:]
        #tmpvary[:] = self.Y[:,0]
        tmpvarx[:] = self.x
        tmpvary[:] = self.y
        # Create the attributes
        tmpvarx.setncattr('long_name','Easting')
        tmpvarx.setncattr('units','metres')
        tmpvary.setncattr('long_name','Northing')
        tmpvary.setncattr('units','metres')
        
        # Write the topo data
        tmpvarz=nc.createVariable('topo','f8',(dimnamey,dimnamex),zlib=True,least_significant_digit=1)
        tmpvarz[:] = self.Z
        tmpvarz.setncattr('long_name','Topographic elevation')
        tmpvarz.setncattr('units','metres')
        tmpvarz.setncattr('coordinates','X, Y')
        tmpvarz.setncattr('positive','up')
        
        nc.close()
        
        print('DEM save to %s.'%outfile)

    
def blendDEMs(ncfile,outfile,W,maxdist):
    ### Combine multiple files ###   
    
    #Calculate the weights for each file
    nfiles = len(ncfile)
    ii=-1
    for nc in ncfile:
        ii+=1
        d = DEM(infile=nc,W=W[ii],maxdist=maxdist[ii])
<<<<<<< HEAD
        print 'Calculating weights for %s...'%nc
        print 'Weight = %6.3f, maxdist = %f'%(W[ii],maxdist[ii])
        w=d.calc_weight()
        #w=d.calc_weight_convolve()
=======
        print('Calculating weights for %s...'%nc)
        print('Weight = %6.3f, maxdist = %f'%(W[ii],maxdist[ii]))
        #w=d.calc_weight()

        w=d.calc_weight_convolve()
>>>>>>> 50a89747

        ny = d.ny
        nx = d.nx
        
#        if ii == 1:
#            f=d.contourf(w,vv=np.linspace(0,W[ii],10))
#            f.savefig('%s_Weights.pdf'%outfile[:-2])
#            del f
        del d
        if ii == 0:
            Wall = np.zeros((ny,nx,nfiles))
        Wall[:,:,ii]=w
        del w
        
    # Normalise the weights
    print('Normalising the weights...')
    Wsum = np.sum(Wall,axis=2)
    for ii in range(0,nfiles):
        Wall[:,:,ii] = np.squeeze(Wall[:,:,ii]) / Wsum
        
    # Re-load in the depths from each file and sum
    print('Writing to an output file...')
    Zout = np.zeros((ny,nx))
    filestr = ''
    ii=-1
    for infile in ncfile:
        ii+=1
        nc = Dataset(infile, 'r')
        Zin = nc.variables['topo'][:]
        nc.close()
        
        Zin[np.isnan(Zin)]=0.0
        Zout +=  np.squeeze(Wall[:,:,ii]) * Zin 
        filestr +='%s, '%infile
    
    # Check for NaNs
    idx = np.isnan(Zout)
    if np.any(idx):
        print('Warning NaNs found. Zeroing...')
        Zout[idx] = 0.

    # Copy the data to a new netcdf file
    shutil.copyfile(ncfile[-1],outfile)
    nc = Dataset(outfile, 'r+')
    nc.variables['topo'][:]=Zout
    
    globalatts = {'title':'DEM model',\
        'history':'Created on '+time.ctime(),\
        'Input datasets':filestr}
    # Write the global attributes
    for gg in list(globalatts.keys()):
        nc.setncattr(gg,globalatts[gg])
        
    nc.close()
    
    print('Completed write to %s.'%outfile)


#ncfile = [\
#'C:/Projects/GOMGalveston/DATA/Bathymetry/DEMs/USACELIDAR_dx25_blockavg.nc',\
#'C:/Projects/GOMGalveston/DATA/Bathymetry/DEMs/NOAADEM_dx25_IDW_dist100_NNEar3.nc',\
#'C:/Projects/GOMGalveston/DATA/Bathymetry/DEMs/NOAASoundingsDEM_dx25_KRIG_dist500_Nnear3_range200.nc',\
#'C:/Projects/GOMGalveston/DATA/Bathymetry/DEMs/TNRIS_dx25_GridData.nc'\
#]
#W = [50.0,1.0,10.0,0.1]
#maxdist = [100.0,100.,1500.,1000.0]
#outfile = 'C:/Projects/GOMGalveston/DATA/Bathymetry/DEMs/Blended/NOAA_Blended_All.nc'
#
#blendDEMs(ncfile,outfile,W,maxdist)

#d = DEM(infile=outfile)
#f=d.contourf(d.Z,vv=range(-15,3),vmin=-15,vmax=4,cmap=plt.cm.gist_earth)
#f.savefig(outfile[:-2]+'pdf')
#plt.show()

## Load in other formats
#infile = 'C:/Projects/GOMGalveston/DATA/Bathymetry/NGDCCoastalRelief/galveston_tx.asc'
#print 'Loading %s...'%infile
#d = DEM(infile=infile)
#
#print 'Saving to an image...'
##f=d.contourf(d.Z,vv=range(-15,3),vmin=-15,vmax=4,cmap=plt.cm.gist_earth)
#f=d.plot(d.Z,vmin=-20,vmax=5,cmap=plt.cm.gist_earth)
#f.savefig(infile[:-3]+'png',dpi=1200)
#d.savenc(outfile='C:/Projects/GOMGalveston/DATA/Bathymetry/DEMs/NOAA_10m_DEM.nc')

#infile='C:/Projects/GOMGalveston/DATA/Bathymetry/DEMs/NOAA_10m_DEM.nc'
#print 'Loading %s...'%infile
#d = DEM(infile=infile)
#
#print 'Saving to an image...'
#f=d.contourf(d.Z+0.14,vv=range(-20,3),vmin=-20,vmax=4,cmap=plt.cm.gist_earth)
#f.savefig(infile[:-3]+'_MSL.'+'pdf')
<|MERGE_RESOLUTION|>--- conflicted
+++ resolved
@@ -1,659 +1,651 @@
-# -*- coding: utf-8 -*-
-"""
-
-General class for parsing different DEMs
-Created on Mon Sep 10 14:43:26 2012
-
-@author: mrayson
-"""
-
-import numpy as np
-from netCDF4 import Dataset
-from scipy import spatial, interpolate
-import matplotlib.pyplot as plt
-import time
-import shutil
-import gdal
-from gdalconst import * 
-
-from scipy.ndimage import gaussian_filter, generic_filter
-
-from soda.utils.interpXYZ import tile_vector, nn
-from soda.utils.myproj import MyProj
-
-import matplotlib.pyplot as plt
-from matplotlib.colors import LightSource
-import pdb
-
-######
-def weight_inverse_dist(dist, maxdist):
-    # Compute the actual weight
-    w = dist/maxdist
-    #w = (dist-self.maxdist)/self.maxdist # Linear
-    w[dist>maxdist]=1.0
-    return w
-
-def weight_tanh_dist(dist,maxdist):
-    return 0.5+0.5*np.tanh( (dist-0.5*maxdist) / (0.17*maxdist) )
-
-def despike(values):
-    centre = int(values.size / 2)
-    avg = np.mean([values[:centre], values[centre+1:]])
-    std = np.std([values[:centre], values[centre+1:]])
-    if (avg + 2 * std < values[centre]) | (avg - 2*std > values[centre]):
-        #return np.nan
-        return avg
-    else:
-        return values[centre]
-
-
-
-########
-# Main class
-
-class DEM(object):
-    """
-        General DEM class
-    """    
-    
-    W = 1.0 # Weight
-    maxdist = 250.0
-
-    convert2utm=False
-    utmzone=None
-    isnorth=True
-    projstr=None
-
-    meshgrid=True
- 
-    def __init__(self,infile,**kwargs):
-        self.infile=infile
-        self.__dict__.update(kwargs)
-        if self.infile[-3:]=='.nc':
-            xgrd,ygrd,self.Z = self.loadnc()
-        elif self.infile[-3:] in ['dem','asc']:
-            xgrd,ygrd,self.Z = self.readraster()
-
-        # Define a projection:
-        if self.utmzone is not None or self.projstr is not None:
-            self.P = MyProj(self.projstr, utmzone=self.utmzone, isnorth=self.isnorth)
-        else:
-            self.P = None
-
-        self.update_grid(xgrd, ygrd)
-
-        if self.convert2utm:
-            self.to_xy(self.P)
-
-    def update_grid(self, xgrd, ygrd):
-        # Generate the grid
-        self.x0 = xgrd.min()
-        self.y0 = ygrd.min()
-        self.x1 = xgrd.max()
-        self.y1 = ygrd.max()
-        self.dx= xgrd[1]-xgrd[0]
-        self.dy= ygrd[1]-ygrd[0]
-#        
-
-        self.nx = len(xgrd)
-        self.ny = len(ygrd)
-        self.npts = self.nx*self.ny
-#        
-        if self.meshgrid:
-            self.X,self.Y = np.meshgrid(xgrd,ygrd)
-
-        self.x, self.y = xgrd, ygrd
-
-        #if self.convert2utm:                     
-        #    print 'Transforming the DEM coordinates...'
-        #    # Define a projection
-        #    self.X, self.Y = self.P(self.X, self.Y)
-        #    self.x = self.X[0,:]
-        #    self.y = self.Y[:,0]
-        
-    def to_xy(self, P):
-        """
-        Projects the coordinates using the projection object P
-        """
-        X, Y = P.to_xy(self.X, self.Y)
-        x = X[0,:]
-        y = Y[:,0]
-
-        xgrd, ygrd = np.meshgrid(x, y)
-        longrd,latgrd = P.to_ll(xgrd, ygrd)
-
-        # Need to interpolate the depths onto this new grid
-        self.Z = self.interp(longrd, latgrd, method='linear')
-
-        #xyin = np.array([X.ravel(), Y.ravel()]).T
-        #    
-        #ny,nx = xgrd.shape
-        #xyout = np.array([xgrd.ravel(), ygrd.ravel()]).T
-
-        #F = nn(xyin, xyout)
-
-        #Z = F(self.Z.ravel())
-        #self.Z = Z.reshape((ny,nx))
-
-        self.update_grid(x, y)
- 
-    def to_ll(self):
-        """
-        Projects the coordinates using the projection object P
-        """
-        X, Y = self.P.to_ll(self.X, self.Y)
-        x = X[0,:]
-        y = Y[:,0]
-        self.meshgrid=False
-        self.update_grid(x,y)
-        self.X = X
-        self.Y = Y
-        
-    def loadnc(self):
-        """ Load the DEM data from a netcdf file"""        
-        nc = Dataset(self.infile, 'r')
-
-        xopts = ['x','X','lon','longitude']
-        yopts = ['y','Y','lat','latitude']
-        zopts = ['z','Z','depth','topo','elevation']
-
-        for xx in xopts:
-            if xx in list(nc.variables.keys()):
-                xvar = xx
-
-        for yy in yopts:
-            if yy in list(nc.variables.keys()):
-                yvar = yy
-
-        for zz in zopts:
-            if zz in list(nc.variables.keys()):
-                zvar = zz
-
-        X = nc.variables[xvar][:]
-        Y = nc.variables[yvar][:]
-        Z = nc.variables[zvar][:]
-
-
-        #print nc.variables.keys()
-        #try:
-        #    X = nc.variables['X'][:]
-        #    Y = nc.variables['Y'][:]
-        #    Z = nc.variables['topo'][:]
-        #except:
-        #    try:
-        #        X = nc.variables['x'][:]
-        #        Y = nc.variables['x'][:]
-        #        Z = nc.variables['z'][:]
-        #    except:
-        #        X = nc.variables['lon'][:]
-        #        Y = nc.variables['lat'][:]
-        #        Z = nc.variables['topo'][:]
-                
-                
-        nc.close()
-        return X,Y,Z
-        
-    def interp(self, x, y, method='linear'):
-        """
-        Interpolate DEM data onto scattered data points using
-        scipy.interpolate.RectBivariateSpline
-        """
-        #if not self.__dict__.has_key('_Finterp'):
-        if method == 'spline':
-            self._Finterp = interpolate.RectBivariateSpline(self.y, self.x, self.Z,
-                    bounds_error=False,fill_value=0)
-        elif method == 'linear':
-            self._Finterp = interpolate.RegularGridInterpolator((self.y, self.x), self.Z,
-                    bounds_error=False,fill_value=0)
-
-        if method == 'spline':
-            return self._Finterp(y, x, grid=False)
-        elif method == 'linear':
-            return self._Finterp((y, x))
-
-    def despike(self, size=5):
-        """
-        Removes spikes with an area-averaged mean
-        """
-        self.Z = generic_filter(self.Z, despike, size=size)
-
-    def regrid(self, x, y, meshgrid=False):
-        """
-        Regrid the data onto a different constant grid
-
-        Uses interp1d (linear)
-        """
-
-        ## Interp1d - only works on 1d grids
-        if meshgrid:
-            kind='linear'
-            Fy = interpolate.interp1d(self.y, self.Z, axis=0, \
-                    bounds_error=False, fill_value=np.nan, kind=kind)
-            Zytmp = Fy(y)
-
-            Fx = interpolate.interp1d(self.x, Zytmp, axis=1,\
-                    bounds_error=False, fill_value=np.nan, kind=kind)
-            self.Z =  Fx(x)
-
-            ## Inter2d - Usually crashes due to memory
-            #F = interpolate.interp2d(self.X, self.Y, self.Z)
-            #self.Z = F(x, y)
-
-            self.update_grid(x, y)
-            self.X,self.Y = x,y
-        else: # 2D structured grid
-
-            ## Use nearest neighbour
-            self.X,self.Y = np.meshgrid(x,y)
-            xyin = np.array([self.X.ravel(), self.Y.ravel()]).T
-            
-            ny,nx = x.shape
-            xyout = np.array([x.ravel(), y.ravel()]).T
-
-            F = nn(xyin, xyout)
-
-            Z = F(self.Z.ravel())
-            self.Z = Z.reshape((ny,nx))
-
-            ##
-            self.update_grid(x[0,:], y[:,0])
-            self.X,self.Y = x,y
-
-    def clip(self, x0, x1, y0 , y1):
-        """
-        Clips the domain
-        """
-        #
-        xidx = np.argwhere( (self.x > x0) & (self.x < x1))
-        i1 = xidx[0][0]
-        i2 = xidx[-1][0]
-
-        yidx = np.argwhere( (self.y > y0) & (self.y < y1))
-        j1 = yidx[0][0]
-        j2 = yidx[-1][0]
-
-        self.Z = self.Z[j1:j2,i1:i2]
-        self.update_grid(self.x[i1:i2], self.y[j1:j2])
-
-    def readraster(self):
-        """ Loads the data from a DEM raster file"""
-        # register all of the drivers
-        gdal.AllRegister()
-        # open the image
-        ds = gdal.Open(self.infile, GA_ReadOnly)
-        
-        # Read the x and y coordinates
-        cols = ds.RasterXSize
-        rows = ds.RasterYSize
-        bands = ds.RasterCount
-        
-        geotransform = ds.GetGeoTransform()
-        originX = geotransform[0]
-        originY = geotransform[3]
-        pixelWidth = geotransform[1]
-        pixelHeight = geotransform[5]
-        
-        x = originX + np.linspace(0,cols-1,cols)*pixelWidth
-        y = originY + np.linspace(0,rows-1,rows)*pixelHeight
-        
-        # Read the actual data
-        data = ds.ReadAsArray(0,0,cols,rows)
-        
-        # Remove missing points
-        data[data==-32767]=np.nan
-        
-        return x, y, data
-    
-        
-    def ravel(self):
-        """ Returns the grid coordinates as a vector"""
-        return np.concatenate( (np.reshape(np.ravel(self.X),(self.npts,1)),\
-            np.reshape(np.ravel(self.Y),(self.npts,1))),axis=1)
-            
-    def nanxy(self):
-        """
-            Returns the x,y locations of the nan points
-        """
-        ind = np.isnan(self.Z)
-        nc = np.sum(ind)
-        xy = np.zeros((nc,2)) 
-        xy[:,0] = self.X[ind]
-        xy[:,1] = self.Y[ind]
-        #n = -1
-        #for jj in range(0,self.ny):  
-        #    for ii in range(0,self.nx):  
-        #        if ind[jj,ii]:
-        #            n+=1
-        #            xy[n,0]=self.X[jj,ii]
-        #            xy[n,1]=self.Y[jj,ii]
-        
-        return xy
-        
-#        ind = np.isnan(np.ravel(self.Z))
-#        nc = np.sum(ind)
-#        
-#        x=np.ravel(self.X)
-#        y=np.ravel(self.Y)
-#        
-#        return np.concatenate((np.reshape(x[ind],(nc,1)),np.reshape(y[ind],(nc,1))),axis=1)
-
-        
-    def nonnanxy(self):
-        """
-            Returns the x,y locations of the non-nan points
-        """
-        ind = np.isnan(self.Z)
-        ind = ind==False
-        nc = np.sum(ind)
-        xy = np.zeros((nc,2)) 
-        xy[:,0] = self.X[ind]
-        xy[:,1] = self.Y[ind]
-        
-        #n = -1
-        #for jj in range(0,self.ny):  
-        #    for ii in range(0,self.nx):  
-        #        if ind[jj,ii]:
-        #            n+=1
-        #            xy[n,0]=self.X[jj,ii]
-        #            xy[n,1]=self.Y[jj,ii]
-        
-        return xy
-        
-#        ind = np.isnan(np.ravel(self.Z))
-#        ind = ind==False
-#        nc = np.sum(ind)
-#        print nc
-#        x=np.ravel(self.X)
-#        y=np.ravel(self.Y)
-#        
-#        return np.concatenate((np.reshape(x[ind],(nc,1)),np.reshape(y[ind],(nc,1))),axis=1)
-
-    def returnij(self,x,y):
-        """def contourf(self,Z,vv=range(-10,0),**kwargs):
-        fig= plt.figure(figsize=(9,8))
-        plt.contourf(self.X,self.Y,Z,vv,**kwargs)
-        plt.colorbar()
-        plt.axis('equal')
-        return fig
-        Returns the grid cell indices that points x,y reside inside of.
-        
-        """
-        I = np.ceil( (x-self.x0)/self.dx)
-        J =np.ceil( (y-self.y0)/self.dy)
-        
-        J = np.array(J,dtype=int)
-        I = np.array(I,dtype=int)
-        
-        # blank out bad cells
-        J[J<0]=-1
-        J[J>self.ny-1]=-1
-        I[I<0]=-1
-        I[I>self.nx-1]=-1
-        
-        return J,I
-        
-    def calc_weight_convolve(self):
-        """
-
-        """
-        weight = self.W*np.ones((self.ny,self.nx))
-        weight[np.isnan(self.Z)] = 0.
-
-
-        sigma = self.maxdist/self.dx
-        weightf = gaussian_filter(weight, sigma)
-        weightf[np.isnan(self.Z)] = 0.
-
-
-        #plt.imshow(weightf[::4,::4])
-        #plt.show()
-        return weightf
-
-    def calc_weight(self, weightfunc=weight_tanh_dist, xynan=None):
-        
-        """ Calculate the weight at each point """
-        MAXPOINTS=20e6
-        weight = np.zeros((self.ny,self.nx))
-        
-        # Calculate the distance from each point to a nan point
-        xy = self.nonnanxy()
-
-        if xynan is None:
-            xynan = self.nanxy()
-        
-        # If there are no nan's return W
-        if xynan.shape[0] == 0:
-            weight[:] = self.W
-            return weight
-
-        # Compute the spatial tree
-        print('Building KD-tree...')
-        kd = spatial.cKDTree(xynan)
-        
-        nxy = len(xy)
-        
-        if nxy <= MAXPOINTS:
-            # Perform query on all of the points in the grid
-            dist,ind=kd.query(xy, distance_upper_bound=1.1*self.maxdist, n_jobs=-1)
-            
-            w = weightfunc(dist, self.maxdist)
-            w=self.W*w
-            
-            # Map onto the grid
-            J,I=self.returnij(xy[:,0],xy[:,1])
-            weight[J,I]=w
-        else:
-            print('Dataset too large - calculating weights for chunks...')
-            nchunks = np.ceil(len(xy)/MAXPOINTS)
-            pt1,pt2=tile_vector(len(xy),int(nchunks))
-            for p1,p2 in zip(pt1,pt2):
-                print('Calculating points %d to %d of %d...'%(p1,p2,nxy))
-                dist,ind=kd.query(xy[p1:p2,:])
-                w = weightfunc(dist, self.maxdist)
-                w=self.W*w
-                
-                # Map onto the grid
-                J,I=self.returnij(xy[p1:p2,0],xy[p1:p2,1])
-                weight[J,I]=w
-        
-        return weight   
-        
-    def contourf(self,vv=list(range(-10,0)),**kwargs):
-        #fig= plt.figure(figsize=(9,8))
-        plt.contourf(self.X,self.Y,self.Z,vv,**kwargs)
-        plt.colorbar()
-        plt.hold(True)
-        plt.contour(self.X,self.Y,self.Z,[0.0,0.0],colors='k',linewidths=0.02)
-        plt.axis('equal')
-        
-    def contour(self,vv=list(range(-10,0)),**kwargs):
-        #fig= plt.figure(figsize=(9,8))
-        C = plt.contour(self.X,self.Y,self.Z,vv,colors='k',linestyles='-')
-        plt.axis('equal')
-        return C
-        
-    def plot(self, shading=True, ve=1, cmap=plt.cm.gist_earth, vmin=-5000, vmax=0, **kwargs):
-
-        # Illuminate the scene from the northwest
-        Zplot = 1*self.Z
-
-        if self.y[0] < self.y[-1]:
-            Zplot = Zplot[::-1,:]
-
-        if shading:
-            Zplot[np.isnan(Zplot)]=0.
-            ls = LightSource(azdeg=315, altdeg=25)
-            rgb = ls.shade(Zplot, cmap=cmap, vert_exag=ve, blend_mode='overlay',\
-                    vmin=vmin, vmax=vmax)
-            #h= plt.figure(figsize=(9,8))
-            #h.imshow(np.flipud(self.Z),extent=[bbox[0],bbox[1],bbox[3],bbox[2]])
-            h = plt.imshow(rgb, extent=[self.x0,self.x1,self.y0,self.y1],**kwargs)
-
-        else:
-            h = plt.imshow(Zplot, extent=[self.x0,self.x1,self.y0,self.y1],\
-                vmin=vmin, vmax=vmax, cmap=cmap, **kwargs)
-        plt.colorbar(h)
-        
-    def savenc(self,outfile='DEM.nc'):
-        """ Saves the DEM to a netcdf file"""
-        
-        # Create the global attributes
-        
-        globalatts = {'title':'DEM model',\
-        'history':'Created on '+time.ctime(),\
-        'Input dataset':self.infile}
-        
-        
-        nc = Dataset(outfile, 'w', format='NETCDF4')
-        # Write the global attributes
-        for gg in list(globalatts.keys()):
-            nc.setncattr(gg,globalatts[gg])
-            
-        # Create the dimensions
-        dimnamex = 'nx'
-        dimlength = self.nx
-        nc.createDimension(dimnamex,dimlength)
-        dimnamey = 'ny'
-        dimlength = self.ny
-        nc.createDimension(dimnamey,dimlength)
-        
-        # Create the lat lon variables
-        tmpvarx=nc.createVariable('X','f8',(dimnamex,))
-        tmpvary=nc.createVariable('Y','f8',(dimnamey,))
-        #tmpvarx[:] = self.X[0,:]
-        #tmpvary[:] = self.Y[:,0]
-        tmpvarx[:] = self.x
-        tmpvary[:] = self.y
-        # Create the attributes
-        tmpvarx.setncattr('long_name','Easting')
-        tmpvarx.setncattr('units','metres')
-        tmpvary.setncattr('long_name','Northing')
-        tmpvary.setncattr('units','metres')
-        
-        # Write the topo data
-        tmpvarz=nc.createVariable('topo','f8',(dimnamey,dimnamex),zlib=True,least_significant_digit=1)
-        tmpvarz[:] = self.Z
-        tmpvarz.setncattr('long_name','Topographic elevation')
-        tmpvarz.setncattr('units','metres')
-        tmpvarz.setncattr('coordinates','X, Y')
-        tmpvarz.setncattr('positive','up')
-        
-        nc.close()
-        
-        print('DEM save to %s.'%outfile)
-
-    
-def blendDEMs(ncfile,outfile,W,maxdist):
-    ### Combine multiple files ###   
-    
-    #Calculate the weights for each file
-    nfiles = len(ncfile)
-    ii=-1
-    for nc in ncfile:
-        ii+=1
-        d = DEM(infile=nc,W=W[ii],maxdist=maxdist[ii])
-<<<<<<< HEAD
-        print 'Calculating weights for %s...'%nc
-        print 'Weight = %6.3f, maxdist = %f'%(W[ii],maxdist[ii])
-        w=d.calc_weight()
-        #w=d.calc_weight_convolve()
-=======
-        print('Calculating weights for %s...'%nc)
-        print('Weight = %6.3f, maxdist = %f'%(W[ii],maxdist[ii]))
-        #w=d.calc_weight()
-
-        w=d.calc_weight_convolve()
->>>>>>> 50a89747
-
-        ny = d.ny
-        nx = d.nx
-        
-#        if ii == 1:
-#            f=d.contourf(w,vv=np.linspace(0,W[ii],10))
-#            f.savefig('%s_Weights.pdf'%outfile[:-2])
-#            del f
-        del d
-        if ii == 0:
-            Wall = np.zeros((ny,nx,nfiles))
-        Wall[:,:,ii]=w
-        del w
-        
-    # Normalise the weights
-    print('Normalising the weights...')
-    Wsum = np.sum(Wall,axis=2)
-    for ii in range(0,nfiles):
-        Wall[:,:,ii] = np.squeeze(Wall[:,:,ii]) / Wsum
-        
-    # Re-load in the depths from each file and sum
-    print('Writing to an output file...')
-    Zout = np.zeros((ny,nx))
-    filestr = ''
-    ii=-1
-    for infile in ncfile:
-        ii+=1
-        nc = Dataset(infile, 'r')
-        Zin = nc.variables['topo'][:]
-        nc.close()
-        
-        Zin[np.isnan(Zin)]=0.0
-        Zout +=  np.squeeze(Wall[:,:,ii]) * Zin 
-        filestr +='%s, '%infile
-    
-    # Check for NaNs
-    idx = np.isnan(Zout)
-    if np.any(idx):
-        print('Warning NaNs found. Zeroing...')
-        Zout[idx] = 0.
-
-    # Copy the data to a new netcdf file
-    shutil.copyfile(ncfile[-1],outfile)
-    nc = Dataset(outfile, 'r+')
-    nc.variables['topo'][:]=Zout
-    
-    globalatts = {'title':'DEM model',\
-        'history':'Created on '+time.ctime(),\
-        'Input datasets':filestr}
-    # Write the global attributes
-    for gg in list(globalatts.keys()):
-        nc.setncattr(gg,globalatts[gg])
-        
-    nc.close()
-    
-    print('Completed write to %s.'%outfile)
-
-
-#ncfile = [\
-#'C:/Projects/GOMGalveston/DATA/Bathymetry/DEMs/USACELIDAR_dx25_blockavg.nc',\
-#'C:/Projects/GOMGalveston/DATA/Bathymetry/DEMs/NOAADEM_dx25_IDW_dist100_NNEar3.nc',\
-#'C:/Projects/GOMGalveston/DATA/Bathymetry/DEMs/NOAASoundingsDEM_dx25_KRIG_dist500_Nnear3_range200.nc',\
-#'C:/Projects/GOMGalveston/DATA/Bathymetry/DEMs/TNRIS_dx25_GridData.nc'\
-#]
-#W = [50.0,1.0,10.0,0.1]
-#maxdist = [100.0,100.,1500.,1000.0]
-#outfile = 'C:/Projects/GOMGalveston/DATA/Bathymetry/DEMs/Blended/NOAA_Blended_All.nc'
-#
-#blendDEMs(ncfile,outfile,W,maxdist)
-
-#d = DEM(infile=outfile)
-#f=d.contourf(d.Z,vv=range(-15,3),vmin=-15,vmax=4,cmap=plt.cm.gist_earth)
-#f.savefig(outfile[:-2]+'pdf')
-#plt.show()
-
-## Load in other formats
-#infile = 'C:/Projects/GOMGalveston/DATA/Bathymetry/NGDCCoastalRelief/galveston_tx.asc'
-#print 'Loading %s...'%infile
-#d = DEM(infile=infile)
-#
-#print 'Saving to an image...'
-##f=d.contourf(d.Z,vv=range(-15,3),vmin=-15,vmax=4,cmap=plt.cm.gist_earth)
-#f=d.plot(d.Z,vmin=-20,vmax=5,cmap=plt.cm.gist_earth)
-#f.savefig(infile[:-3]+'png',dpi=1200)
-#d.savenc(outfile='C:/Projects/GOMGalveston/DATA/Bathymetry/DEMs/NOAA_10m_DEM.nc')
-
-#infile='C:/Projects/GOMGalveston/DATA/Bathymetry/DEMs/NOAA_10m_DEM.nc'
-#print 'Loading %s...'%infile
-#d = DEM(infile=infile)
-#
-#print 'Saving to an image...'
-#f=d.contourf(d.Z+0.14,vv=range(-20,3),vmin=-20,vmax=4,cmap=plt.cm.gist_earth)
-#f.savefig(infile[:-3]+'_MSL.'+'pdf')
+# -*- coding: utf-8 -*-
+"""
+
+General class for parsing different DEMs
+Created on Mon Sep 10 14:43:26 2012
+
+@author: mrayson
+"""
+
+import numpy as np
+from netCDF4 import Dataset
+from scipy import spatial, interpolate
+import matplotlib.pyplot as plt
+import time
+import shutil
+import gdal
+from gdalconst import * 
+
+from scipy.ndimage import gaussian_filter, generic_filter
+
+from soda.utils.interpXYZ import tile_vector, nn
+from soda.utils.myproj import MyProj
+
+import matplotlib.pyplot as plt
+from matplotlib.colors import LightSource
+import pdb
+
+######
+def weight_inverse_dist(dist, maxdist):
+    # Compute the actual weight
+    w = dist/maxdist
+    #w = (dist-self.maxdist)/self.maxdist # Linear
+    w[dist>maxdist]=1.0
+    return w
+
+def weight_tanh_dist(dist,maxdist):
+    return 0.5+0.5*np.tanh( (dist-0.5*maxdist) / (0.17*maxdist) )
+
+def despike(values):
+    centre = int(values.size / 2)
+    avg = np.mean([values[:centre], values[centre+1:]])
+    std = np.std([values[:centre], values[centre+1:]])
+    if (avg + 2 * std < values[centre]) | (avg - 2*std > values[centre]):
+        #return np.nan
+        return avg
+    else:
+        return values[centre]
+
+
+
+########
+# Main class
+
+class DEM(object):
+    """
+        General DEM class
+    """    
+    
+    W = 1.0 # Weight
+    maxdist = 250.0
+
+    convert2utm=False
+    utmzone=None
+    isnorth=True
+    projstr=None
+
+    meshgrid=True
+ 
+    def __init__(self,infile,**kwargs):
+        self.infile=infile
+        self.__dict__.update(kwargs)
+        if self.infile[-3:]=='.nc':
+            xgrd,ygrd,self.Z = self.loadnc()
+        elif self.infile[-3:] in ['dem','asc']:
+            xgrd,ygrd,self.Z = self.readraster()
+
+        # Define a projection:
+        if self.utmzone is not None or self.projstr is not None:
+            self.P = MyProj(self.projstr, utmzone=self.utmzone, isnorth=self.isnorth)
+        else:
+            self.P = None
+
+        self.update_grid(xgrd, ygrd)
+
+        if self.convert2utm:
+            self.to_xy(self.P)
+
+    def update_grid(self, xgrd, ygrd):
+        # Generate the grid
+        self.x0 = xgrd.min()
+        self.y0 = ygrd.min()
+        self.x1 = xgrd.max()
+        self.y1 = ygrd.max()
+        self.dx= xgrd[1]-xgrd[0]
+        self.dy= ygrd[1]-ygrd[0]
+#        
+
+        self.nx = len(xgrd)
+        self.ny = len(ygrd)
+        self.npts = self.nx*self.ny
+#        
+        if self.meshgrid:
+            self.X,self.Y = np.meshgrid(xgrd,ygrd)
+
+        self.x, self.y = xgrd, ygrd
+
+        #if self.convert2utm:                     
+        #    print 'Transforming the DEM coordinates...'
+        #    # Define a projection
+        #    self.X, self.Y = self.P(self.X, self.Y)
+        #    self.x = self.X[0,:]
+        #    self.y = self.Y[:,0]
+        
+    def to_xy(self, P):
+        """
+        Projects the coordinates using the projection object P
+        """
+        X, Y = P.to_xy(self.X, self.Y)
+        x = X[0,:]
+        y = Y[:,0]
+
+        xgrd, ygrd = np.meshgrid(x, y)
+        longrd,latgrd = P.to_ll(xgrd, ygrd)
+
+        # Need to interpolate the depths onto this new grid
+        self.Z = self.interp(longrd, latgrd, method='linear')
+
+        #xyin = np.array([X.ravel(), Y.ravel()]).T
+        #    
+        #ny,nx = xgrd.shape
+        #xyout = np.array([xgrd.ravel(), ygrd.ravel()]).T
+
+        #F = nn(xyin, xyout)
+
+        #Z = F(self.Z.ravel())
+        #self.Z = Z.reshape((ny,nx))
+
+        self.update_grid(x, y)
+ 
+    def to_ll(self):
+        """
+        Projects the coordinates using the projection object P
+        """
+        X, Y = self.P.to_ll(self.X, self.Y)
+        x = X[0,:]
+        y = Y[:,0]
+        self.meshgrid=False
+        self.update_grid(x,y)
+        self.X = X
+        self.Y = Y
+        
+    def loadnc(self):
+        """ Load the DEM data from a netcdf file"""        
+        nc = Dataset(self.infile, 'r')
+
+        xopts = ['x','X','lon','longitude']
+        yopts = ['y','Y','lat','latitude']
+        zopts = ['z','Z','depth','topo','elevation']
+
+        for xx in xopts:
+            if xx in list(nc.variables.keys()):
+                xvar = xx
+
+        for yy in yopts:
+            if yy in list(nc.variables.keys()):
+                yvar = yy
+
+        for zz in zopts:
+            if zz in list(nc.variables.keys()):
+                zvar = zz
+
+        X = nc.variables[xvar][:]
+        Y = nc.variables[yvar][:]
+        Z = nc.variables[zvar][:]
+
+
+        #print nc.variables.keys()
+        #try:
+        #    X = nc.variables['X'][:]
+        #    Y = nc.variables['Y'][:]
+        #    Z = nc.variables['topo'][:]
+        #except:
+        #    try:
+        #        X = nc.variables['x'][:]
+        #        Y = nc.variables['x'][:]
+        #        Z = nc.variables['z'][:]
+        #    except:
+        #        X = nc.variables['lon'][:]
+        #        Y = nc.variables['lat'][:]
+        #        Z = nc.variables['topo'][:]
+                
+                
+        nc.close()
+        return X,Y,Z
+        
+    def interp(self, x, y, method='linear'):
+        """
+        Interpolate DEM data onto scattered data points using
+        scipy.interpolate.RectBivariateSpline
+        """
+        #if not self.__dict__.has_key('_Finterp'):
+        if method == 'spline':
+            self._Finterp = interpolate.RectBivariateSpline(self.y, self.x, self.Z,
+                    bounds_error=False,fill_value=0)
+        elif method == 'linear':
+            self._Finterp = interpolate.RegularGridInterpolator((self.y, self.x), self.Z,
+                    bounds_error=False,fill_value=0)
+
+        if method == 'spline':
+            return self._Finterp(y, x, grid=False)
+        elif method == 'linear':
+            return self._Finterp((y, x))
+
+    def despike(self, size=5):
+        """
+        Removes spikes with an area-averaged mean
+        """
+        self.Z = generic_filter(self.Z, despike, size=size)
+
+    def regrid(self, x, y, meshgrid=False):
+        """
+        Regrid the data onto a different constant grid
+
+        Uses interp1d (linear)
+        """
+
+        ## Interp1d - only works on 1d grids
+        if meshgrid:
+            kind='linear'
+            Fy = interpolate.interp1d(self.y, self.Z, axis=0, \
+                    bounds_error=False, fill_value=np.nan, kind=kind)
+            Zytmp = Fy(y)
+
+            Fx = interpolate.interp1d(self.x, Zytmp, axis=1,\
+                    bounds_error=False, fill_value=np.nan, kind=kind)
+            self.Z =  Fx(x)
+
+            ## Inter2d - Usually crashes due to memory
+            #F = interpolate.interp2d(self.X, self.Y, self.Z)
+            #self.Z = F(x, y)
+
+            self.update_grid(x, y)
+            self.X,self.Y = x,y
+        else: # 2D structured grid
+
+            ## Use nearest neighbour
+            self.X,self.Y = np.meshgrid(x,y)
+            xyin = np.array([self.X.ravel(), self.Y.ravel()]).T
+            
+            ny,nx = x.shape
+            xyout = np.array([x.ravel(), y.ravel()]).T
+
+            F = nn(xyin, xyout)
+
+            Z = F(self.Z.ravel())
+            self.Z = Z.reshape((ny,nx))
+
+            ##
+            self.update_grid(x[0,:], y[:,0])
+            self.X,self.Y = x,y
+
+    def clip(self, x0, x1, y0 , y1):
+        """
+        Clips the domain
+        """
+        #
+        xidx = np.argwhere( (self.x > x0) & (self.x < x1))
+        i1 = xidx[0][0]
+        i2 = xidx[-1][0]
+
+        yidx = np.argwhere( (self.y > y0) & (self.y < y1))
+        j1 = yidx[0][0]
+        j2 = yidx[-1][0]
+
+        self.Z = self.Z[j1:j2,i1:i2]
+        self.update_grid(self.x[i1:i2], self.y[j1:j2])
+
+    def readraster(self):
+        """ Loads the data from a DEM raster file"""
+        # register all of the drivers
+        gdal.AllRegister()
+        # open the image
+        ds = gdal.Open(self.infile, GA_ReadOnly)
+        
+        # Read the x and y coordinates
+        cols = ds.RasterXSize
+        rows = ds.RasterYSize
+        bands = ds.RasterCount
+        
+        geotransform = ds.GetGeoTransform()
+        originX = geotransform[0]
+        originY = geotransform[3]
+        pixelWidth = geotransform[1]
+        pixelHeight = geotransform[5]
+        
+        x = originX + np.linspace(0,cols-1,cols)*pixelWidth
+        y = originY + np.linspace(0,rows-1,rows)*pixelHeight
+        
+        # Read the actual data
+        data = ds.ReadAsArray(0,0,cols,rows)
+        
+        # Remove missing points
+        data[data==-32767]=np.nan
+        
+        return x, y, data
+    
+        
+    def ravel(self):
+        """ Returns the grid coordinates as a vector"""
+        return np.concatenate( (np.reshape(np.ravel(self.X),(self.npts,1)),\
+            np.reshape(np.ravel(self.Y),(self.npts,1))),axis=1)
+            
+    def nanxy(self):
+        """
+            Returns the x,y locations of the nan points
+        """
+        ind = np.isnan(self.Z)
+        nc = np.sum(ind)
+        xy = np.zeros((nc,2)) 
+        xy[:,0] = self.X[ind]
+        xy[:,1] = self.Y[ind]
+        #n = -1
+        #for jj in range(0,self.ny):  
+        #    for ii in range(0,self.nx):  
+        #        if ind[jj,ii]:
+        #            n+=1
+        #            xy[n,0]=self.X[jj,ii]
+        #            xy[n,1]=self.Y[jj,ii]
+        
+        return xy
+        
+#        ind = np.isnan(np.ravel(self.Z))
+#        nc = np.sum(ind)
+#        
+#        x=np.ravel(self.X)
+#        y=np.ravel(self.Y)
+#        
+#        return np.concatenate((np.reshape(x[ind],(nc,1)),np.reshape(y[ind],(nc,1))),axis=1)
+
+        
+    def nonnanxy(self):
+        """
+            Returns the x,y locations of the non-nan points
+        """
+        ind = np.isnan(self.Z)
+        ind = ind==False
+        nc = np.sum(ind)
+        xy = np.zeros((nc,2)) 
+        xy[:,0] = self.X[ind]
+        xy[:,1] = self.Y[ind]
+        
+        #n = -1
+        #for jj in range(0,self.ny):  
+        #    for ii in range(0,self.nx):  
+        #        if ind[jj,ii]:
+        #            n+=1
+        #            xy[n,0]=self.X[jj,ii]
+        #            xy[n,1]=self.Y[jj,ii]
+        
+        return xy
+        
+#        ind = np.isnan(np.ravel(self.Z))
+#        ind = ind==False
+#        nc = np.sum(ind)
+#        print nc
+#        x=np.ravel(self.X)
+#        y=np.ravel(self.Y)
+#        
+#        return np.concatenate((np.reshape(x[ind],(nc,1)),np.reshape(y[ind],(nc,1))),axis=1)
+
+    def returnij(self,x,y):
+        """def contourf(self,Z,vv=range(-10,0),**kwargs):
+        fig= plt.figure(figsize=(9,8))
+        plt.contourf(self.X,self.Y,Z,vv,**kwargs)
+        plt.colorbar()
+        plt.axis('equal')
+        return fig
+        Returns the grid cell indices that points x,y reside inside of.
+        
+        """
+        I = np.ceil( (x-self.x0)/self.dx)
+        J =np.ceil( (y-self.y0)/self.dy)
+        
+        J = np.array(J,dtype=int)
+        I = np.array(I,dtype=int)
+        
+        # blank out bad cells
+        J[J<0]=-1
+        J[J>self.ny-1]=-1
+        I[I<0]=-1
+        I[I>self.nx-1]=-1
+        
+        return J,I
+        
+    def calc_weight_convolve(self):
+        """
+
+        """
+        weight = self.W*np.ones((self.ny,self.nx))
+        weight[np.isnan(self.Z)] = 0.
+
+
+        sigma = self.maxdist/self.dx
+        weightf = gaussian_filter(weight, sigma)
+        weightf[np.isnan(self.Z)] = 0.
+
+
+        #plt.imshow(weightf[::4,::4])
+        #plt.show()
+        return weightf
+
+    def calc_weight(self, weightfunc=weight_tanh_dist, xynan=None):
+        
+        """ Calculate the weight at each point """
+        MAXPOINTS=20e6
+        weight = np.zeros((self.ny,self.nx))
+        
+        # Calculate the distance from each point to a nan point
+        xy = self.nonnanxy()
+
+        if xynan is None:
+            xynan = self.nanxy()
+        
+        # If there are no nan's return W
+        if xynan.shape[0] == 0:
+            weight[:] = self.W
+            return weight
+
+        # Compute the spatial tree
+        print('Building KD-tree...')
+        kd = spatial.cKDTree(xynan)
+        
+        nxy = len(xy)
+        
+        if nxy <= MAXPOINTS:
+            # Perform query on all of the points in the grid
+            dist,ind=kd.query(xy, distance_upper_bound=1.1*self.maxdist, n_jobs=-1)
+            
+            w = weightfunc(dist, self.maxdist)
+            w=self.W*w
+            
+            # Map onto the grid
+            J,I=self.returnij(xy[:,0],xy[:,1])
+            weight[J,I]=w
+        else:
+            print('Dataset too large - calculating weights for chunks...')
+            nchunks = np.ceil(len(xy)/MAXPOINTS)
+            pt1,pt2=tile_vector(len(xy),int(nchunks))
+            for p1,p2 in zip(pt1,pt2):
+                print('Calculating points %d to %d of %d...'%(p1,p2,nxy))
+                dist,ind=kd.query(xy[p1:p2,:])
+                w = weightfunc(dist, self.maxdist)
+                w=self.W*w
+                
+                # Map onto the grid
+                J,I=self.returnij(xy[p1:p2,0],xy[p1:p2,1])
+                weight[J,I]=w
+        
+        return weight   
+        
+    def contourf(self,vv=list(range(-10,0)),**kwargs):
+        #fig= plt.figure(figsize=(9,8))
+        plt.contourf(self.X,self.Y,self.Z,vv,**kwargs)
+        plt.colorbar()
+        plt.hold(True)
+        plt.contour(self.X,self.Y,self.Z,[0.0,0.0],colors='k',linewidths=0.02)
+        plt.axis('equal')
+        
+    def contour(self,vv=list(range(-10,0)),**kwargs):
+        #fig= plt.figure(figsize=(9,8))
+        C = plt.contour(self.X,self.Y,self.Z,vv,colors='k',linestyles='-')
+        plt.axis('equal')
+        return C
+        
+    def plot(self, shading=True, ve=1, cmap=plt.cm.gist_earth, vmin=-5000, vmax=0, **kwargs):
+
+        # Illuminate the scene from the northwest
+        Zplot = 1*self.Z
+
+        if self.y[0] < self.y[-1]:
+            Zplot = Zplot[::-1,:]
+
+        if shading:
+            Zplot[np.isnan(Zplot)]=0.
+            ls = LightSource(azdeg=315, altdeg=25)
+            rgb = ls.shade(Zplot, cmap=cmap, vert_exag=ve, blend_mode='overlay',\
+                    vmin=vmin, vmax=vmax)
+            #h= plt.figure(figsize=(9,8))
+            #h.imshow(np.flipud(self.Z),extent=[bbox[0],bbox[1],bbox[3],bbox[2]])
+            h = plt.imshow(rgb, extent=[self.x0,self.x1,self.y0,self.y1],**kwargs)
+
+        else:
+            h = plt.imshow(Zplot, extent=[self.x0,self.x1,self.y0,self.y1],\
+                vmin=vmin, vmax=vmax, cmap=cmap, **kwargs)
+        plt.colorbar(h)
+        
+    def savenc(self,outfile='DEM.nc'):
+        """ Saves the DEM to a netcdf file"""
+        
+        # Create the global attributes
+        
+        globalatts = {'title':'DEM model',\
+        'history':'Created on '+time.ctime(),\
+        'Input dataset':self.infile}
+        
+        
+        nc = Dataset(outfile, 'w', format='NETCDF4')
+        # Write the global attributes
+        for gg in list(globalatts.keys()):
+            nc.setncattr(gg,globalatts[gg])
+            
+        # Create the dimensions
+        dimnamex = 'nx'
+        dimlength = self.nx
+        nc.createDimension(dimnamex,dimlength)
+        dimnamey = 'ny'
+        dimlength = self.ny
+        nc.createDimension(dimnamey,dimlength)
+        
+        # Create the lat lon variables
+        tmpvarx=nc.createVariable('X','f8',(dimnamex,))
+        tmpvary=nc.createVariable('Y','f8',(dimnamey,))
+        #tmpvarx[:] = self.X[0,:]
+        #tmpvary[:] = self.Y[:,0]
+        tmpvarx[:] = self.x
+        tmpvary[:] = self.y
+        # Create the attributes
+        tmpvarx.setncattr('long_name','Easting')
+        tmpvarx.setncattr('units','metres')
+        tmpvary.setncattr('long_name','Northing')
+        tmpvary.setncattr('units','metres')
+        
+        # Write the topo data
+        tmpvarz=nc.createVariable('topo','f8',(dimnamey,dimnamex),zlib=True,least_significant_digit=1)
+        tmpvarz[:] = self.Z
+        tmpvarz.setncattr('long_name','Topographic elevation')
+        tmpvarz.setncattr('units','metres')
+        tmpvarz.setncattr('coordinates','X, Y')
+        tmpvarz.setncattr('positive','up')
+        
+        nc.close()
+        
+        print('DEM save to %s.'%outfile)
+
+    
+def blendDEMs(ncfile,outfile,W,maxdist):
+    ### Combine multiple files ###   
+    
+    #Calculate the weights for each file
+    nfiles = len(ncfile)
+    ii=-1
+    for nc in ncfile:
+        ii+=1
+        d = DEM(infile=nc,W=W[ii],maxdist=maxdist[ii])
+
+        print('Calculating weights for %s...'%nc)
+        print('Weight = %6.3f, maxdist = %f'%(W[ii],maxdist[ii]))
+        w=d.calc_weight()
+
+        ny = d.ny
+        nx = d.nx
+        
+#        if ii == 1:
+#            f=d.contourf(w,vv=np.linspace(0,W[ii],10))
+#            f.savefig('%s_Weights.pdf'%outfile[:-2])
+#            del f
+        del d
+        if ii == 0:
+            Wall = np.zeros((ny,nx,nfiles))
+        Wall[:,:,ii]=w
+        del w
+        
+    # Normalise the weights
+    print('Normalising the weights...')
+    Wsum = np.sum(Wall,axis=2)
+    for ii in range(0,nfiles):
+        Wall[:,:,ii] = np.squeeze(Wall[:,:,ii]) / Wsum
+        
+    # Re-load in the depths from each file and sum
+    print('Writing to an output file...')
+    Zout = np.zeros((ny,nx))
+    filestr = ''
+    ii=-1
+    for infile in ncfile:
+        ii+=1
+        nc = Dataset(infile, 'r')
+        Zin = nc.variables['topo'][:]
+        nc.close()
+        
+        Zin[np.isnan(Zin)]=0.0
+        Zout +=  np.squeeze(Wall[:,:,ii]) * Zin 
+        filestr +='%s, '%infile
+    
+    # Check for NaNs
+    idx = np.isnan(Zout)
+    if np.any(idx):
+        print('Warning NaNs found. Zeroing...')
+        Zout[idx] = 0.
+
+    # Copy the data to a new netcdf file
+    shutil.copyfile(ncfile[-1],outfile)
+    nc = Dataset(outfile, 'r+')
+    nc.variables['topo'][:]=Zout
+    
+    globalatts = {'title':'DEM model',\
+        'history':'Created on '+time.ctime(),\
+        'Input datasets':filestr}
+    # Write the global attributes
+    for gg in list(globalatts.keys()):
+        nc.setncattr(gg,globalatts[gg])
+        
+    nc.close()
+    
+    print('Completed write to %s.'%outfile)
+
+
+#ncfile = [\
+#'C:/Projects/GOMGalveston/DATA/Bathymetry/DEMs/USACELIDAR_dx25_blockavg.nc',\
+#'C:/Projects/GOMGalveston/DATA/Bathymetry/DEMs/NOAADEM_dx25_IDW_dist100_NNEar3.nc',\
+#'C:/Projects/GOMGalveston/DATA/Bathymetry/DEMs/NOAASoundingsDEM_dx25_KRIG_dist500_Nnear3_range200.nc',\
+#'C:/Projects/GOMGalveston/DATA/Bathymetry/DEMs/TNRIS_dx25_GridData.nc'\
+#]
+#W = [50.0,1.0,10.0,0.1]
+#maxdist = [100.0,100.,1500.,1000.0]
+#outfile = 'C:/Projects/GOMGalveston/DATA/Bathymetry/DEMs/Blended/NOAA_Blended_All.nc'
+#
+#blendDEMs(ncfile,outfile,W,maxdist)
+
+#d = DEM(infile=outfile)
+#f=d.contourf(d.Z,vv=range(-15,3),vmin=-15,vmax=4,cmap=plt.cm.gist_earth)
+#f.savefig(outfile[:-2]+'pdf')
+#plt.show()
+
+## Load in other formats
+#infile = 'C:/Projects/GOMGalveston/DATA/Bathymetry/NGDCCoastalRelief/galveston_tx.asc'
+#print 'Loading %s...'%infile
+#d = DEM(infile=infile)
+#
+#print 'Saving to an image...'
+##f=d.contourf(d.Z,vv=range(-15,3),vmin=-15,vmax=4,cmap=plt.cm.gist_earth)
+#f=d.plot(d.Z,vmin=-20,vmax=5,cmap=plt.cm.gist_earth)
+#f.savefig(infile[:-3]+'png',dpi=1200)
+#d.savenc(outfile='C:/Projects/GOMGalveston/DATA/Bathymetry/DEMs/NOAA_10m_DEM.nc')
+
+#infile='C:/Projects/GOMGalveston/DATA/Bathymetry/DEMs/NOAA_10m_DEM.nc'
+#print 'Loading %s...'%infile
+#d = DEM(infile=infile)
+#
+#print 'Saving to an image...'
+#f=d.contourf(d.Z+0.14,vv=range(-20,3),vmin=-20,vmax=4,cmap=plt.cm.gist_earth)
+#f.savefig(infile[:-3]+'_MSL.'+'pdf')